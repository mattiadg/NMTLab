--- conflicted
+++ resolved
@@ -146,25 +146,19 @@
                 out = self.model.generator.forward(dec_out,
                                                    attn["copy"].squeeze(0),
                                                    src_map,
-                                                   attn["pgen"].squeeze(0))
+                                                   attn["p_copy"].squeeze(0))
                 # beam x (tgt_vocab + extra_vocab)
                 out = data.collapse_copy_scores(
                     unbottle(out.data),
                     batch, self.fields["tgt"].vocab, data.src_vocabs)
                 # beam x tgt_vocab
                 out = out.log()
-                beam_attn = unbottle(attn["copy"]*attn["pgen"])
+                beam_attn = unbottle(attn["copy"]*attn["p_copy"])
                 #print(beam_attn.size(), attn["pgen"].size())
             # (c) Advance each beam.
             for j, b in enumerate(beam):
-<<<<<<< HEAD
                 b.advance(out[:, j],
-                          beam_attn.data[:, j, :context_lengths[j]])
-=======
-                b.advance(
-                    out[:, j],
-                    unbottle(attn["std"]).data[:, j, :memory_lengths[j]])
->>>>>>> dd8f27f2
+                          beam_attn.data[:, j, :memory_lengths[j]])
                 dec_states.beam_update(j, b.get_current_origin(), beam_size)
 
         # (4) Extract sentences from beam.
